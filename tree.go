--- conflicted
+++ resolved
@@ -71,13 +71,7 @@
 		Root:   root,
 		ID:     TreeID(uuid.NewV5(uuid.NamespaceURL, url)),
 	}
-	// network.Suite used for the moment => explicit mark that something is
-	// wrong and that needs to be changed !
-<<<<<<< HEAD
-	t.computeSubtreeAggregate(r)
-=======
-	t.computeSubtreeAggregate(network.Suite, root)
->>>>>>> fb8523ab
+	t.computeSubtreeAggregate(root)
 	return t
 }
 
@@ -718,13 +712,8 @@
 	List []*network.ServerIdentityToml
 }
 
-<<<<<<< HEAD
-// Toml returns the toml-writable version of this entityList
+// Toml returns the toml-writable version of this roster.
 func (el *Roster) Toml(suite network.Suite) *RosterToml {
-=======
-// Toml returns the toml-writable version of this roster.
-func (el *Roster) Toml(suite abstract.Suite) *RosterToml {
->>>>>>> fb8523ab
 	ids := make([]*network.ServerIdentityToml, len(el.List))
 	for i := range el.List {
 		ids[i] = el.List[i].Toml(suite)
