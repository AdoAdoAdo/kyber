package onet

import (
	"testing"

	"fmt"

	"errors"

	"sync"

	"github.com/dedis/onet/log"
	"github.com/dedis/onet/network"
	"github.com/dedis/protobuf"
	"github.com/satori/go.uuid"
	"github.com/stretchr/testify/assert"
	"github.com/stretchr/testify/require"
	"golang.org/x/net/websocket"
)

func init() {
	RegisterNewService(serviceWebSocket, newServiceWebSocket)
}

func TestNewWebSocket(t *testing.T) {
	c := NewTCPServer(0, tSuite)
	defer c.Close()
	require.Equal(t, len(c.serviceManager.services), len(c.websocket.services))
	require.NotEmpty(t, c.websocket.services[serviceWebSocket])
	url, err := getWebAddress(c.ServerIdentity, false)
	log.ErrFatal(err)
	ws, err := websocket.Dial(fmt.Sprintf("ws://%s/WebSocket/SimpleResponse", url),
		"", "http://something_else")
	log.ErrFatal(err)
	req := &SimpleResponse{}
	log.Lvlf1("Sending message Request: %x", uuid.UUID(network.MessageType(req)).Bytes())
	buf, err := protobuf.Encode(req)
	log.ErrFatal(err)
	log.ErrFatal(websocket.Message.Send(ws, buf))

	log.Lvl1("Waiting for reply")
	var rcv []byte
	log.ErrFatal(websocket.Message.Receive(ws, &rcv))
	log.Lvlf1("Received reply: %x", rcv)
	rcvMsg := &SimpleResponse{}
	log.ErrFatal(protobuf.Decode(rcv, rcvMsg))
	assert.Equal(t, 1, rcvMsg.Val)
}

func TestGetWebHost(t *testing.T) {
	url, err := getWebAddress(&network.ServerIdentity{Address: "tcp://8.8.8.8"}, true)
	require.NotNil(t, err)
	url, err = getWebAddress(&network.ServerIdentity{Address: "tcp://8.8.8.8"}, false)
	require.NotNil(t, err)
	url, err = getWebAddress(&network.ServerIdentity{Address: "tcp://8.8.8.8:7770"}, true)
	log.ErrFatal(err)
	require.Equal(t, "0.0.0.0:7771", url)
	url, err = getWebAddress(&network.ServerIdentity{Address: "tcp://8.8.8.8:7770"}, false)
	log.ErrFatal(err)
	require.Equal(t, "8.8.8.8:7771", url)
}

func TestClient_Send(t *testing.T) {
	local := NewTCPTest(tSuite)
	defer local.CloseAll()

	// register service
	RegisterNewService(backForthServiceName, func(c *Context, suite interface{}) (Service, error) {
		return &simpleService{
			ctx: c,
		}, nil
	})
	defer ServiceFactory.Unregister(backForthServiceName)

	// create servers
	servers, el, _ := local.GenTree(4, false)
	client := local.NewClient(backForthServiceName)

	r := &SimpleRequest{
		ServerIdentities: el,
		Val:              10,
	}
	sr := &SimpleResponse{}
	assert.Equal(t, uint64(0), client.Rx())
	assert.Equal(t, uint64(0), client.Tx())
	log.ErrFatal(client.SendProtobuf(servers[0].ServerIdentity, r, sr))
	assert.Equal(t, sr.Val, 10)
	assert.NotEqual(t, uint64(0), client.Rx())
	assert.NotEqual(t, uint64(0), client.Tx())
	assert.True(t, client.Tx() > client.Rx())
}

func TestClient_Parallel(t *testing.T) {
	nbrNodes := 4
	nbrParallel := 20
	local := NewTCPTest(tSuite)
	defer local.CloseAll()

	// register service
	RegisterNewService(backForthServiceName, func(c *Context, suite interface{}) (Service, error) {
		return &simpleService{
			ctx: c,
		}, nil
	})
	defer ServiceFactory.Unregister(backForthServiceName)

	// create servers
	servers, el, _ := local.GenTree(nbrNodes, true)

	wg := sync.WaitGroup{}
	wg.Add(nbrParallel)
	for i := 0; i < nbrParallel; i++ {
		go func(i int) {
			log.Lvl1("Starting message", i)
			r := &SimpleRequest{
				ServerIdentities: el,
				Val:              10 * i,
			}
			client := local.NewClient(backForthServiceName)
			sr := &SimpleResponse{}
			log.ErrFatal(client.SendProtobuf(servers[0].ServerIdentity, r, sr))
			assert.Equal(t, 10*i, sr.Val)
			log.Lvl1("Done with message", i)
			wg.Done()
		}(i)
	}
	wg.Wait()
}

func TestNewClientError(t *testing.T) {
	ce := NewClientError(errors.New("websocket:close 1100: hello"))
	assert.Equal(t, 0, ce.ErrorCode())
	needsColumn := "websocket: close 1100:"
	ce = NewClientError(errors.New(needsColumn))
	assert.Equal(t, 1100, ce.ErrorCode())
	assert.Equal(t, "", ce.ErrorMsg())
	str := "websocket: close 1100: hello"
	ce = NewClientError(errors.New(str))
	assert.Equal(t, 1100, ce.ErrorCode())
	assert.Equal(t, "hello", ce.ErrorMsg())
	assert.Equal(t, str, ce.Error())

	assert.True(t, NewClientError(nil) == nil)
	assert.True(t, NewClientError((error)(nil)) == nil)
}

func TestNewClientKeep(t *testing.T) {
	c := NewClientKeep(serviceWebSocket, tSuite)
	assert.True(t, c.keep)
}

func TestMultiplePath(t *testing.T) {
	_, err := RegisterNewService(dummyService3Name, func(c *Context) Service {
		ds := &DummyService3{}
		return ds
	})
	log.ErrFatal(err)
	defer UnregisterService(dummyService3Name)

	local := NewTCPTest()
	hs := local.GenServers(2)
	server := hs[0]
	defer local.CloseAll()
	client := NewClientKeep(dummyService3Name)
	msg, err := protobuf.Encode(&DummyMsg{})
	require.Equal(t, nil, err)
	path1, path2 := "path1", "path2"
	resp, cerr := client.Send(server.ServerIdentity, path1, msg)
	require.Equal(t, nil, cerr)
	require.Equal(t, path1, string(resp))
	resp, cerr = client.Send(server.ServerIdentity, path2, msg)
	require.Equal(t, nil, cerr)
	require.Equal(t, path2, string(resp))
}

const serviceWebSocket = "WebSocket"

type ServiceWebSocket struct {
	*ServiceProcessor
}

func (i *ServiceWebSocket) SimpleResponse(msg *SimpleResponse) (network.Message, ClientError) {
	return &SimpleResponse{msg.Val + 1}, nil
}

func newServiceWebSocket(c *Context, suite interface{}) (Service, error) {
	s := &ServiceWebSocket{
		ServiceProcessor: NewServiceProcessor(c, suite.(network.Suite)),
	}
	log.ErrFatal(s.RegisterHandler(s.SimpleResponse))
<<<<<<< HEAD
	return s, nil
=======
	return s
}

const dummyService3Name = "dummyService3"

type DummyService3 struct {
}

func (ds *DummyService3) ProcessClientRequest(path string, buf []byte) ([]byte, ClientError) {
	log.Lvl2("Got called with path", path, buf)
	return []byte(path), nil
}

func (ds *DummyService3) NewProtocol(tn *TreeNodeInstance, conf *GenericConfig) (ProtocolInstance, error) {
	return nil, nil
}

func (ds *DummyService3) Process(env *network.Envelope) {
>>>>>>> fb8523ab
}<|MERGE_RESOLUTION|>--- conflicted
+++ resolved
@@ -150,18 +150,18 @@
 }
 
 func TestMultiplePath(t *testing.T) {
-	_, err := RegisterNewService(dummyService3Name, func(c *Context) Service {
+	_, err := RegisterNewService(dummyService3Name, func(c *Context, suite interface{}) (Service, error) {
 		ds := &DummyService3{}
-		return ds
+		return ds, nil
 	})
 	log.ErrFatal(err)
 	defer UnregisterService(dummyService3Name)
 
-	local := NewTCPTest()
+	local := NewTCPTest(tSuite)
 	hs := local.GenServers(2)
 	server := hs[0]
 	defer local.CloseAll()
-	client := NewClientKeep(dummyService3Name)
+	client := NewClientKeep(dummyService3Name, tSuite)
 	msg, err := protobuf.Encode(&DummyMsg{})
 	require.Equal(t, nil, err)
 	path1, path2 := "path1", "path2"
@@ -188,10 +188,7 @@
 		ServiceProcessor: NewServiceProcessor(c, suite.(network.Suite)),
 	}
 	log.ErrFatal(s.RegisterHandler(s.SimpleResponse))
-<<<<<<< HEAD
 	return s, nil
-=======
-	return s
 }
 
 const dummyService3Name = "dummyService3"
@@ -209,5 +206,4 @@
 }
 
 func (ds *DummyService3) Process(env *network.Envelope) {
->>>>>>> fb8523ab
 }